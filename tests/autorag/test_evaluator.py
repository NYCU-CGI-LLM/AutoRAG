--- conflicted
+++ resolved
@@ -71,13 +71,9 @@
     assert os.path.exists(os.path.join(os.getcwd(), '0', 'config.yaml'))
     assert os.path.exists(os.path.join(os.getcwd(), '0', 'retrieve_node_line'))
     assert os.path.exists(os.path.join(os.getcwd(), '0', 'retrieve_node_line', 'retrieval'))
-<<<<<<< HEAD
-    assert os.path.exists(os.path.join(os.getcwd(), '0', 'retrieve_node_line', 'retrieval', 'bm25=>top_k_50.parquet'))
+    assert os.path.exists(os.path.join(os.getcwd(), '0', 'retrieve_node_line', 'retrieval', 'bm25=>top_k_10.parquet'))
     assert os.path.exists(
-        os.path.join(os.getcwd(), '0', 'retrieve_node_line', 'retrieval', 'vectordb=>top_k_50.parquet'))
-=======
-    assert os.path.exists(os.path.join(os.getcwd(), '0', 'retrieve_node_line', 'retrieval', 'bm25=>top_k_10.parquet'))
->>>>>>> e9ce1e84
+        os.path.join(os.getcwd(), '0', 'retrieve_node_line', 'retrieval', 'vectordb=>top_k_10.parquet'))
     expect_each_result_columns = ['retrieved_contents', 'retrieved_ids', 'retrieve_scores', 'retrieval_f1',
                                   'retrieval_recall']
     each_result = pd.read_parquet(
