import os
import tempfile
from datetime import datetime

import chromadb
import pandas as pd
import pytest
from llama_index.embeddings.openai import OpenAIEmbedding

from autorag.nodes.retrieval.bm25 import bm25_ingest
from autorag.nodes.retrieval.vectordb import vectordb_ingest

sample_ids = ([
                  ['id-1', 'id-2', 'id-3'],
                  ['id-2', 'id-3', 'id-4']
              ], [
                  ['id-1', 'id-4', 'id-3'],
                  ['id-2', 'id-5', 'id-4']
              ])
sample_scores = ([
                     [1, 3, 5],
                     [2, 4, 6]
                 ], [
                     [4, 2, 6],
                     [5, 3, 7]
                 ])
sample_ids_2 = (['id-1', 'id-2', 'id-3', 'id-4', 'id-5'],
                ['id-1', 'id-4', 'id-3', 'id-5', 'id-2'])
sample_scores_2 = ([5, 3, 1, 0.4, 0.2], [6, 2, 1, 0.5, 0.1])

sample_ids_3 = ([
                    ['id-1', 'id-2', 'id-3', 'id-4', 'id-5'],
                    ['id-2', 'id-3', 'id-4', 'id-5', 'id-6']
                ], [
                    ['id-1', 'id-4', 'id-3', 'id-5', 'id-2'],
                    ['id-2', 'id-5', 'id-4', 'id-6', 'id-3']
                ])
sample_scores_3 = ([
                       [5, 3, 1, 0.4, 0.2],
                       [6, 4, 2, 1.4, 1.2]
                   ], [
                       [6, 2, 1, 0.5, 0.1],
                       [7, 3, 2, 1.5, 1.1],
                   ])

sample_ids_non_overlap = (['id-1', 'id-2', 'id-3', 'id-4', 'id-5'],
                          ['id-6', 'id-4', 'id-3', 'id-7', 'id-2'])

previous_result = pd.DataFrame({
    'qid': ['query-1', 'query-2', 'query-3'],
    'query': ['query-1', 'query-2', 'query-3'],
    'retrieval_gt': [
        [['id-1'], ['id-2'], ['id-3']],
        [['id-1'], ['id-2'], ['id-3']],
        [['id-1'], ['id-2'], ['id-3']]
    ],
    'generation_gt': [
        ['gen-1', 'gen-2'],
        ['gen-1', 'gen-2'],
        ['gen-1', 'gen-2']
    ]
})

modules_with_weights = {
    'ids': ([['id-1', 'id-2', 'id-3', 'id-4', 'id-5'],
             ['id-1', 'id-2', 'id-3', 'id-4', 'id-5']],
            [['id-1', 'id-4', 'id-3', 'id-5', 'id-2'],
             ['id-1', 'id-4', 'id-3', 'id-5', 'id-2']]
            ),
    'scores': ([[5, 3, 1, 0.4, 0.2], [5, 3, 1, 0.4, 0.2]],
               [[6, 2, 1, 0.5, 0.1], [6, 2, 1, 0.5, 0.1]]),
    'top_k': 3,
    'weights': (0.3, 0.7)
}


@pytest.fixture
def pseudo_project_dir():
    with tempfile.TemporaryDirectory() as project_dir:
        corpus_df = pd.DataFrame({
            'doc_id': ['id-1', 'id-2', 'id-3', 'id-4', 'id-5', 'id-6', 'id-7', 'id-8', 'id-9'],
            'contents': ['doc-1', 'doc-2', 'doc-3', 'doc-4', 'doc-5', 'doc-6', 'doc-7', 'doc-8', 'doc-9'],
            'metadata': [{'last_modified_date': datetime.now()} for _ in range(9)]
        })
        os.makedirs(os.path.join(project_dir, "data"))
        corpus_df.to_parquet(os.path.join(project_dir, "data", 'corpus.parquet'))
        resource_dir = os.path.join(project_dir, "resources")
        os.makedirs(resource_dir)
        bm25_ingest(os.path.join(resource_dir, 'bm25.pkl'), corpus_df)
        chroma_path = os.path.join(resource_dir, 'chroma')
        db = chromadb.PersistentClient(path=chroma_path)
        collection = db.create_collection(name="openai", metadata={"hnsw:space": "cosine"})
        vectordb_ingest(collection, corpus_df, OpenAIEmbedding())
        yield project_dir


def base_hybrid_weights_node_test(hybrid_func, pseudo_project_dir, retrieve_scores):
    result = hybrid_func(project_dir=pseudo_project_dir, previous_result=previous_result, **modules_with_weights)
    assert len(result) == 2
    assert isinstance(result, pd.DataFrame)
    assert set(result.columns) == {'retrieved_contents', 'retrieved_ids', 'retrieve_scores'}
    assert result['retrieved_ids'].tolist()[0] == ['id-1', 'id-4', 'id-2']
<<<<<<< HEAD
    assert result['retrieve_scores'].tolist()[0] == retrieve_scores
=======
    assert result['retrieve_scores'].tolist()[0] == pytest.approx(retrieve_scores)
>>>>>>> 4c977539
    assert result['retrieved_contents'].tolist()[0] == ['doc-1', 'doc-4', 'doc-2']<|MERGE_RESOLUTION|>--- conflicted
+++ resolved
@@ -100,9 +100,5 @@
     assert isinstance(result, pd.DataFrame)
     assert set(result.columns) == {'retrieved_contents', 'retrieved_ids', 'retrieve_scores'}
     assert result['retrieved_ids'].tolist()[0] == ['id-1', 'id-4', 'id-2']
-<<<<<<< HEAD
-    assert result['retrieve_scores'].tolist()[0] == retrieve_scores
-=======
     assert result['retrieve_scores'].tolist()[0] == pytest.approx(retrieve_scores)
->>>>>>> 4c977539
     assert result['retrieved_contents'].tolist()[0] == ['doc-1', 'doc-4', 'doc-2']