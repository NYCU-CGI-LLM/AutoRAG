--- conflicted
+++ resolved
@@ -29,9 +29,5 @@
 
 
 def test_hybrid_cc_node(pseudo_project_dir):
-<<<<<<< HEAD
-    retrieve_scores = pytest.approx([1.0, 0.23792372, 0.175])
-=======
     retrieve_scores = [1.0, 0.23792372, 0.175]
->>>>>>> 4c977539
     base_hybrid_weights_node_test(hybrid_cc, pseudo_project_dir, retrieve_scores)