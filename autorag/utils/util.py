import functools
import itertools
import os
<<<<<<< HEAD
from copy import deepcopy
=======
import re
import string
>>>>>>> 43a1ded3
from typing import List, Callable, Dict, Optional, Any, Collection

import pandas as pd
import swifter

import logging

logger = logging.getLogger("AutoRAG")


def fetch_contents(corpus_data: pd.DataFrame, ids: List[List[str]]) -> List[List[str]]:
    assert isinstance(ids[0], list), "ids must be a list of list of ids."
    id_df = pd.DataFrame(ids, columns=[f'id_{i}' for i in range(len(ids[0]))])
    try:
        contents_df = id_df.swifter.applymap(
            lambda x: corpus_data.loc[lambda row: row['doc_id'] == x]['contents'].values[0])
    except IndexError:
        logger.error(f"doc_id does not exist in corpus_data.")
        raise IndexError("doc_id does not exist in corpus_data.")
    return contents_df.values.tolist()


def result_to_dataframe(column_names: List[str]):
    """
    Decorator for converting results to pd.DataFrame.
    """

    def decorator_result_to_dataframe(func: Callable):
        @functools.wraps(func)
        def wrapper(*args, **kwargs) -> pd.DataFrame:
            results = func(*args, **kwargs)
            if len(column_names) == 1:
                df_input = {column_names[0]: results}
            else:
                df_input = {column_name: result for result, column_name in zip(results, column_names)}
            result_df = pd.DataFrame(df_input)
            return result_df

        return wrapper

    return decorator_result_to_dataframe


def make_module_file_name(module_name: str, module_params: Dict) -> str:
    """
    Make module parquet file name for saving results dataframe.

    :param module_name: Module name.
        It can be module function's name.
    :param module_params: Parameters of the module function.
    :return: Module parquet file name
    """
    module_params_str = "-".join(list(map(lambda x: f"{x[0]}_{x[1]}", module_params.items())))
    if len(module_params_str) <= 0:
        return f"{module_name}.parquet"
    return f"{module_name}=>{module_params_str}.parquet"


def find_best_result_path(node_dir: str) -> str:
    """
    Find the best result filepath from node directory.
    :param node_dir: The directory of the node.
    :return: The filepath of the best result.
    """
    return list(filter(lambda x: x.endswith(".parquet") and x.startswith("best_"), os.listdir(node_dir)))[0]


def load_summary_file(summary_path: str,
                      dict_columns: Optional[List[str]] = None) -> pd.DataFrame:
    """
    Load summary file from summary_path.

    :param summary_path: The path of the summary file.
    :param dict_columns: The columns that are dictionary type.
        You must fill this parameter if you want to load summary file properly.l
        Default is None.
    :return: The summary dataframe.
    """
    if not os.path.exists(summary_path):
        raise ValueError(f"summary.parquet does not exist in {summary_path}.")
    summary_df = pd.read_parquet(summary_path)
    if dict_columns is None:
        logger.warning("dict_columns is None."
                       "If your input summary_df has dictionary type columns, you must fill dict_columns.")
        return summary_df

    def delete_none_at_dict(elem):
        return dict(filter(lambda item: item[1] is not None, elem.items()))

    summary_df[dict_columns] = summary_df[dict_columns].applymap(delete_none_at_dict)
    return summary_df


def make_combinations(target_dict: Dict[str, Any]) -> List[Dict[str, Any]]:
    """
    Make combinations from target_dict.
    The target_dict key value must be a string,
    and the value can be list of values or single value.
    If generates all combinations of values from target_dict,
    which means generated dictionaries that contain only one value for each key,
    and all dictionaries will be different from each other.

    :param target_dict: The target dictionary.
    :return: The list of generated dictionaries.
    """
    dict_with_lists = dict(map(lambda x: (x[0], x[1] if isinstance(x[1], list) else [x[1]]),
                               target_dict.items()))
    dict_with_lists = dict(map(lambda x: (x[0], list(set(x[1]))), dict_with_lists.items()))
    combination = list(itertools.product(*dict_with_lists.values()))
    combination_dicts = [dict(zip(dict_with_lists.keys(), combo)) for combo in combination]
    return combination_dicts


def explode(index_values: Collection[Any], explode_values: Collection[Collection[Any]]):
    """
    Explode index_values and explode_values.
    The index_values and explode_values must have the same length.
    It will flatten explode_values and keep index_values as a pair.

    :param index_values: The index values.
    :param explode_values: The exploded values.
    :return: Tuple of exploded index_values and exploded explode_values.
    """
    assert len(index_values) == len(explode_values), "Index values and explode values must have same length"
    df = pd.DataFrame({
        'index_values': index_values,
        'explode_values': explode_values
    })
    df = df.explode('explode_values')
    return df['index_values'].tolist(), df['explode_values'].tolist()


<<<<<<< HEAD
def replace_value_in_dict(target_dict: Dict, key: str,
                          replace_value: Any) -> Dict:
    """
    Replace the value of the certain key in target_dict.
    If there is not targeted key in target_dict, it will return target_dict.

    :param target_dict: The target dictionary.
    :param key: The key to replace.
    :param replace_value: The value to replace.
    :return: The replaced dictionary.
    """
    replaced_dict = deepcopy(target_dict)
    if key not in replaced_dict:
        return replaced_dict
    replaced_dict[key] = replace_value
    return replaced_dict
=======
def normalize_string(s: str) -> str:
    """
    Taken from the official evaluation script for v1.1 of the SQuAD dataset.
    Lower text and remove punctuation, articles and extra whitespace.
    """

    def remove_articles(text):
        return re.sub(r"\b(a|an|the)\b", " ", text)

    def white_space_fix(text):
        return " ".join(text.split())

    def remove_punc(text):
        exclude = set(string.punctuation)
        return "".join(ch for ch in text if ch not in exclude)

    def lower(text):
        return text.lower()

    return white_space_fix(remove_articles(remove_punc(lower(s))))
>>>>>>> 43a1ded3
<|MERGE_RESOLUTION|>--- conflicted
+++ resolved
@@ -1,12 +1,9 @@
 import functools
 import itertools
 import os
-<<<<<<< HEAD
 from copy import deepcopy
-=======
 import re
 import string
->>>>>>> 43a1ded3
 from typing import List, Callable, Dict, Optional, Any, Collection
 
 import pandas as pd
@@ -139,7 +136,6 @@
     return df['index_values'].tolist(), df['explode_values'].tolist()
 
 
-<<<<<<< HEAD
 def replace_value_in_dict(target_dict: Dict, key: str,
                           replace_value: Any) -> Dict:
     """
@@ -156,7 +152,8 @@
         return replaced_dict
     replaced_dict[key] = replace_value
     return replaced_dict
-=======
+
+
 def normalize_string(s: str) -> str:
     """
     Taken from the official evaluation script for v1.1 of the SQuAD dataset.
@@ -176,5 +173,4 @@
     def lower(text):
         return text.lower()
 
-    return white_space_fix(remove_articles(remove_punc(lower(s))))
->>>>>>> 43a1ded3
+    return white_space_fix(remove_articles(remove_punc(lower(s))))