import importlib
from typing import Callable, Dict


def dynamically_find_function(key: str, target_dict: Dict) -> Callable:
    if key in target_dict:
        module_path, func_name = target_dict[key]
        module = importlib.import_module(module_path)
        func = getattr(module, func_name)
        return func
    else:
        raise KeyError(f"Key {key} is not supported.")


def get_support_modules(module_name: str) -> Callable:
    support_modules = {
        # query_expansion
        'query_decompose': ('autorag.nodes.queryexpansion', 'query_decompose'),
        'hyde': ('autorag.nodes.queryexpansion', 'hyde'),
        'pass_query_expansion': ('autorag.nodes.queryexpansion', 'pass_query_expansion'),
        # retrieval
        'bm25': ('autorag.nodes.retrieval', 'bm25'),
        'vectordb': ('autorag.nodes.retrieval', 'vectordb'),
        'hybrid_rrf': ('autorag.nodes.retrieval', 'hybrid_rrf'),
        'hybrid_cc': ('autorag.nodes.retrieval', 'hybrid_cc'),
        'hybrid_rsf': ('autorag.nodes.retrieval', 'hybrid_rsf'),
        'hybrid_dbsf': ('autorag.nodes.retrieval', 'hybrid_dbsf'),
        # passage_reranker
        'monot5': ('autorag.nodes.passagereranker', 'monot5'),
        'tart': ('autorag.nodes.passagereranker', 'tart'),
        'upr': ('autorag.nodes.passagereranker', 'upr'),
        'koreranker': ('autorag.nodes.passagereranker', 'koreranker'),
        'pass_reranker': ('autorag.nodes.passagereranker', 'pass_reranker'),
        'cohere_reranker': ('autorag.nodes.passagereranker', 'cohere_reranker'),
        'rankgpt': ('autorag.nodes.passagereranker', 'rankgpt'),
        'jina_reranker': ('autorag.nodes.passagereranker', 'jina_reranker'),
        'colbert_reranker': ('autorag.nodes.passagereranker', 'colbert_reranker'),
        'sentence_transformer_reranker': ('autorag.nodes.passagereranker', 'sentence_transformer_reranker'),
        'flag_embedding_reranker': ('autorag.nodes.passagereranker', 'flag_embedding_reranker'),
        'flag_embedding_llm_reranker': ('autorag.nodes.passagereranker', 'flag_embedding_llm_reranker'),
        'time_reranker': ('autorag.nodes.passagereranker', 'time_reranker'),
        # passage_filter
        'pass_passage_filter': ('autorag.nodes.passagefilter', 'pass_passage_filter'),
        'similarity_threshold_cutoff': ('autorag.nodes.passagefilter', 'similarity_threshold_cutoff'),
<<<<<<< HEAD
        'recency_filter': ('autorag.nodes.passagefilter', 'recency_filter'),
=======
        'similarity_percentile_cutoff': ('autorag.nodes.passagefilter', 'similarity_percentile_cutoff'),
>>>>>>> a82c41ce
        # passage_compressor
        'tree_summarize': ('autorag.nodes.passagecompressor', 'tree_summarize'),
        'pass_compressor': ('autorag.nodes.passagecompressor', 'pass_compressor'),
        # prompt_maker
        'fstring': ('autorag.nodes.promptmaker', 'fstring'),
        'long_context_reorder': ('autorag.nodes.promptmaker', 'long_context_reorder'),
        # generator
        'llama_index_llm': ('autorag.nodes.generator', 'llama_index_llm'),
        'vllm': ('autorag.nodes.generator', 'vllm'),
    }
    return dynamically_find_function(module_name, support_modules)


def get_support_nodes(node_name: str) -> Callable:
    support_nodes = {
        'query_expansion': ('autorag.nodes.queryexpansion.run', 'run_query_expansion_node'),
        'retrieval': ('autorag.nodes.retrieval.run', 'run_retrieval_node'),
        'generator': ('autorag.nodes.generator.run', 'run_generator_node'),
        'prompt_maker': ('autorag.nodes.promptmaker.run', 'run_prompt_maker_node'),
        'passage_filter': ('autorag.nodes.passagefilter.run', 'run_passage_filter_node'),
        'passage_compressor': ('autorag.nodes.passagecompressor.run', 'run_passage_compressor_node'),
        'passage_reranker': ('autorag.nodes.passagereranker.run', 'run_passage_reranker_node'),
    }
    return dynamically_find_function(node_name, support_nodes)<|MERGE_RESOLUTION|>--- conflicted
+++ resolved
@@ -42,11 +42,8 @@
         # passage_filter
         'pass_passage_filter': ('autorag.nodes.passagefilter', 'pass_passage_filter'),
         'similarity_threshold_cutoff': ('autorag.nodes.passagefilter', 'similarity_threshold_cutoff'),
-<<<<<<< HEAD
+        'similarity_percentile_cutoff': ('autorag.nodes.passagefilter', 'similarity_percentile_cutoff'),
         'recency_filter': ('autorag.nodes.passagefilter', 'recency_filter'),
-=======
-        'similarity_percentile_cutoff': ('autorag.nodes.passagefilter', 'similarity_percentile_cutoff'),
->>>>>>> a82c41ce
         # passage_compressor
         'tree_summarize': ('autorag.nodes.passagecompressor', 'tree_summarize'),
         'pass_compressor': ('autorag.nodes.passagecompressor', 'pass_compressor'),
