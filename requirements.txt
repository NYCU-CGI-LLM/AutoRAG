--- conflicted
+++ resolved
@@ -14,12 +14,7 @@
 evaluate  # for meteor and other scores
 rouge_score  # for rouge score
 rich  # for pretty logging
-<<<<<<< HEAD
 chromadb==0.4.9 # for vectordb retrieval
 click  # for cli
-=======
-chromadb # for vectordb retrieval
-click  # for cli
 fastapi  # for api server
-uvicorn  # for api server
->>>>>>> cbd19f45
+uvicorn  # for api server