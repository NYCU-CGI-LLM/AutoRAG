numpy
pandas
tqdm
tiktoken  # for counting token
openai>=1.0.0
llama-index>=0.9.32
rank_bm25  # for bm25 retrieval
transformers
swifter  # for parallel pandas apply
pyyaml  # for yaml file
pyarrow  # for pandas with parquet
fastparquet  # for pandas with parquet
sacrebleu  # for bleu score
evaluate  # for meteor and other scores
rouge_score  # for rouge score
<<<<<<< HEAD
chromadb # for vectordb retrieval
=======
rich  # for pretty logging
>>>>>>> 9dbb32c9
<|MERGE_RESOLUTION|>--- conflicted
+++ resolved
@@ -13,8 +13,5 @@
 sacrebleu  # for bleu score
 evaluate  # for meteor and other scores
 rouge_score  # for rouge score
-<<<<<<< HEAD
-chromadb # for vectordb retrieval
-=======
 rich  # for pretty logging
->>>>>>> 9dbb32c9
+chromadb # for vectordb retrieval