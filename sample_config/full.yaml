node_lines:
- node_line_name: pre_retrieve_node_line  # Arbitrary node line name
  nodes:
    - node_type: query_expansion
      strategy:
        metrics: [retrieval_f1, retrieval_recall, retrieval_precision]
        speed_threshold: 10
        top_k: 10
        retrieval_modules:
          - module_type: bm25
          - module_type: vectordb
            embedding_model: openai
      modules:
        - module_type: pass_query_expansion
        - module_type: query_decompose
          llm: openai
          temperature: [0.2, 1.0]
        - module_type: hyde
          llm: openai
          max_token: 64
- node_line_name: retrieve_node_line  # Arbitrary node line name
  nodes:
    - node_type: retrieval
      strategy:
        metrics: [retrieval_f1, retrieval_recall, retrieval_precision]
        speed_threshold: 10
      top_k: 10
      modules:
        - module_type: bm25
        - module_type: vectordb
          embedding_model: openai
        - module_type: hybrid_rrf
          target_modules: ('bm25', 'vectordb')
          rrf_k: [3, 5, 10]
        - module_type: hybrid_cc
          target_modules: ('bm25', 'vectordb')
          weights:
            - (0.5, 0.5)
            - (0.3, 0.7)
            - (0.7, 0.3)
        - module_type: hybrid_rsf
          target_modules: ('bm25', 'vectordb')
          weights:
            - (0.5, 0.5)
            - (0.3, 0.7)
            - (0.7, 0.3)
        - module_type: hybrid_dbsf
          target_modules: ('bm25', 'vectordb')
          weights:
            - (0.5, 0.5)
            - (0.3, 0.7)
            - (0.7, 0.3)
    - node_type: passage_reranker
      strategy:
        metrics: [retrieval_f1, retrieval_recall, retrieval_precision]
        speed_threshold: 10
      top_k: 5
      modules:
        - module_type: pass_reranker
        - module_type: tart
        - module_type: monot5
        - module_type: upr
        - module_type: cohere_reranker
        - module_type: rankgpt
        - module_type: jina_reranker
        - module_type: colbert_reranker
        - module_type: sentence_transformer_reranker
        - module_type: flag_embedding_reranker
<<<<<<< HEAD
        - module_type: flag_embedding_llm_reranker
=======
        - module_type: time_reranker
>>>>>>> 9a4497d1
    - node_type: passage_filter
      strategy:
        metrics: [ retrieval_f1, retrieval_recall, retrieval_precision ]
        speed_threshold: 5
      modules:
        - module_type: similarity_threshold_cutoff
          threshold: 0.85
    - node_type: passage_compressor
      strategy:
        metrics: [retrieval_token_f1, retrieval_token_recall, retrieval_token_precision]
        speed_threshold: 10
      modules:
        - module_type: pass_compressor
        - module_type: tree_summarize
          llm: openai
          model: gpt-3.5-turbo-16k
- node_line_name: post_retrieve_node_line  # Arbitrary node line name
  nodes:
    - node_type: prompt_maker
      strategy:
        metrics:
          - metric_name: bleu
          - metric_name: meteor
          - metric_name: rouge
          - metric_name: sem_score
            embedding_model: openai
          - metric_name: g_eval
        speed_threshold: 10
        generator_modules:
          - module_type: llama_index_llm
            llm: openai
            model: [gpt-3.5-turbo-16k, gpt-3.5-turbo-1106]
      modules:
        - module_type: fstring
          prompt: ["Tell me something about the question: {query} \n\n {retrieved_contents}",
                   "Question: {query} \n Something to read: {retrieved_contents} \n What's your answer?"]
        - module_type: long_context_reorder
          prompt: [ "Tell me something about the question: {query} \n\n {retrieved_contents}",
                    "Question: {query} \n Something to read: {retrieved_contents} \n What's your answer?" ]
    - node_type: generator
      strategy:
        metrics:
          - metric_name: bleu
          - metric_name: meteor
          - metric_name: rouge
          - metric_name: sem_score
            embedding_model: openai
          - metric_name: g_eval
        speed_threshold: 10
      modules:
        - module_type: llama_index_llm
          llm: [openai]
          model: [gpt-3.5-turbo-16k, gpt-3.5-turbo-1106]
          temperature: [0.5, 1.0, 1.5]<|MERGE_RESOLUTION|>--- conflicted
+++ resolved
@@ -66,11 +66,15 @@
         - module_type: colbert_reranker
         - module_type: sentence_transformer_reranker
         - module_type: flag_embedding_reranker
-<<<<<<< HEAD
         - module_type: flag_embedding_llm_reranker
-=======
+    - node_type: passage_filter
+      strategy:
+        metrics: [ retrieval_f1, retrieval_recall, retrieval_precision ]
+        speed_threshold: 5
+      modules:
+        - module_type: similarity_threshold_cutoff
+          threshold: 0.85
         - module_type: time_reranker
->>>>>>> 9a4497d1
     - node_type: passage_filter
       strategy:
         metrics: [ retrieval_f1, retrieval_recall, retrieval_precision ]
